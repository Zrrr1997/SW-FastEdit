# Copyright (c) MONAI Consortium
# Licensed under the Apache License, Version 2.0 (the "License");
# you may not use this file except in compliance with the License.
# You may obtain a copy of the License at
#     http://www.apache.org/licenses/LICENSE-2.0
# Unless required by applicable law or agreed to in writing, software
# distributed under the License is distributed on an "AS IS" BASIS,
# WITHOUT WARRANTIES OR CONDITIONS OF ANY KIND, either express or implied.
# See the License for the specific language governing permissions and
# limitations under the License.

### Code extension and modification by M.Sc. Zdravko Marinov, Karlsuhe Institute of Techonology ###
### zdravko.marinov@kit.edu ###


import argparse
import logging
import os
import sys
import time
import pathlib
from typing import Optional
import pprint
import uuid
import shutil

# Things needed to debug the Interaction class
import resource
rlimit = resource.getrlimit(resource.RLIMIT_NOFILE)
resource.setrlimit(resource.RLIMIT_NOFILE, (8192, rlimit[1]))

import torch
from utils.logger import setup_loggers, get_logger

logger = None

from ignite.handlers import Timer, BasicTimeProfiler, HandlersTimeProfiler
from utils.helper import print_gpu_usage, print_all_tensor_gpu_memory_usage, get_gpu_usage

from utils.interaction import Interaction
from utils.utils import get_pre_transforms, get_click_transforms, get_post_transforms, get_loaders

#from monai.config import print_config
#print_config()

from monai.engines import SupervisedEvaluator, SupervisedTrainer
from monai.handlers import (
    CheckpointSaver,
    LrScheduleHandler,
    MeanDice,
    StatsHandler,
    TensorBoardStatsHandler,
    ValidationHandler,
    from_engine,
)
from monai.inferers import SimpleInferer, SlidingWindowInferer
from monai.losses import DiceCELoss
from utils.dynunet import DynUNet

from monai.utils.profiling import ProfileHandler, WorkflowProfiler
from monai.engines.utils import IterationEvents

from ignite.engine import Engine, Events
import threading
from monai.data import set_track_meta
from monai.utils import set_determinism

<<<<<<< HEAD
import threading

torch.backends.cuda.matmul.allow_tf32 = True
torch.backends.cudnn.allow_tf32 = True
=======
from utils.helperr import get_gpu_usage
>>>>>>> d3824990


def count_parameters(model):
    return sum(p.numel() for p in model.parameters() if p.requires_grad)

class GPU_Thread(threading.Thread):
    def __init__(self, threadID: int, name: str, output_file: str, device: torch.device, event: threading.Event):
        super().__init__()
        self.threadID = threadID
        self.name = name
        self.device = device
        self.csv_file = open(f"{output_file}", "w")
        header, usage = get_gpu_usage(self.device, used_memory_only=False, context="", csv_format=True)
        self.csv_file.write(header)
        self.csv_file.write("\n")
        self.csv_file.flush()
        self.stopped = event

    def __del__(self):
        self.csv_file.flush()
        self.csv_file.close()

    def run(self):
        while not self.stopped.wait(1):
            header, usage = get_gpu_usage(self.device, used_memory_only=False, context="", csv_format=True)
            self.csv_file.write(usage)
            self.csv_file.write("\n")


def get_network(network, labels, args):
    if network == "dynunet":
        network = DynUNet(
            spatial_dims=3,
            in_channels=len(labels) + 1,
            out_channels=len(labels),
            kernel_size=[3, 3, 3, 3, 3 ,3],
            strides=[1, 2, 2, 2, 2, [2, 2, 1]],
            upsample_kernel_size=[2, 2, 2, 2, [2, 2, 1]],
            norm_name="instance",
            deep_supervision=False,
            res_block=True,
            conv1d=args.conv1d,
            conv1s=args.conv1s,
        )
    elif network == "smalldynunet":
        network = DynUNet(
            spatial_dims=3,
            in_channels=len(labels) + 1,
            out_channels=len(labels),
            kernel_size=[3, 3, 3],
            strides=[1, 2, [2, 2, 1]],
            upsample_kernel_size=[2, [2, 2, 1]],
            norm_name="instance",
            deep_supervision=False,
            res_block=True,
            conv1d=args.conv1d,
            conv1s=args.conv1s,
        )
    set_track_meta(False)
    return network

# def track_gpu_usage(output: str, device: torch.device):
#     print_gpu_usage(device)
#     get_gpu_usage(device)

class GPU_Thread(threading.Thread):
    def __init__(self, threadID: int, name: str, output_file: str, device: torch.device, event: threading.Event):
        super().__init__()
        self.threadID = threadID
        self.name = name
        self.device = device
        self.csv_file = open(f"{output_file}", "w")
        header, usage = get_gpu_usage(self.device, used_memory_only=False, context="", csv_format=True)
        self.csv_file.write(header)
        self.csv_file.write("\n")
        self.csv_file.flush()
        self.stopped = event

    def __del__(self):
        self.csv_file.flush()
        self.csv_file.close()

    def run(self):
        while not self.stopped.wait(1):
            header, usage = get_gpu_usage(self.device, used_memory_only=False, context="", csv_format=True)
            self.csv_file.write(usage)
            self.csv_file.write("\n")



def create_trainer(args):

    set_determinism(seed=args.seed)

    device = torch.device(f"cuda:{args.gpu}")

    pre_transforms_train, pre_transforms_val = get_pre_transforms(args.labels, device, args)
    click_transforms = get_click_transforms(device, args)
    post_transform = get_post_transforms(args.labels)

    train_loader, val_loader = get_loaders(args, pre_transforms_train, pre_transforms_val)

    # define training components
    network = get_network(args.network, args.labels, args).to(device)

    print('Number of parameters:', f"{count_parameters(network):,}")

    if args.resume:
        logger.info("{}:: Loading Network...".format(args.gpu))
        map_location = {f"cuda:{args.gpu}": "cuda:{}".format(args.gpu)}

        network.load_state_dict(
            torch.load(args.model_filepath, map_location=map_location)['net']
        )

    
    # define event-handlers for engine
    val_handlers = [
        StatsHandler(output_transform=lambda x: None),
        TensorBoardStatsHandler(log_dir=args.output, output_transform=lambda x: None),
        CheckpointSaver(
            save_dir=args.output,
            save_dict={"net": network},
            save_key_metric=True,
            save_final=True,
            save_interval=args.save_interval,
            final_filename="pretrained_deepedit_" + args.network + ".pt",
        ),
    ]
    

    all_val_metrics = dict()
    all_val_metrics["val_mean_dice"] = MeanDice(
        output_transform=from_engine(["pred", "label"]), include_background=False
    )
    for key_label in args.labels:
        if key_label != "background":
            all_val_metrics[key_label + "_dice"] = MeanDice(
                output_transform=from_engine(["pred_" + key_label, "label_" + key_label]), include_background=False
            )

    if args.inferer == "SimpleInferer":
        inferer=SimpleInferer()
    elif args.inferer == "SlidingWindowInferer":
        inferer = SlidingWindowInferer(roi_size=args.sw_roi_size, sw_batch_size=1, mode="gaussian", overlap=0)
    else:
        raise UserWarning("Invalid Inferer selected")

    evaluator = SupervisedEvaluator(
        device=device,
        val_data_loader=val_loader,
        network=network,
        iteration_update=Interaction(
            deepgrow_probability=args.deepgrow_probability_val,
            transforms=click_transforms,
            click_probability_key="probability",
            train=False,
            label_names=args.labels,
            max_interactions=args.max_val_interactions,
            args=args,
        ),
        inferer=inferer,
        postprocessing=post_transform,
        amp=args.amp,
        key_val_metric=all_val_metrics,
        val_handlers=val_handlers,
    )

    loss_function = DiceCELoss(to_onehot_y=True, softmax=True, squared_pred=True) #,batch=True)
    if not args.fast:
        optimizer = torch.optim.Adam(network.parameters(), args.learning_rate)
    else:
        # Idea from fast_training_tutorial
        optimizer = torch.optim.SGD(
                        network.parameters(),
                        lr=args.learning_rate * 50,
                        momentum=0.9,
                        weight_decay=0.00004,)

    lr_scheduler = torch.optim.lr_scheduler.StepLR(optimizer, step_size=5000, gamma=0.1)

    train_handlers = [
        LrScheduleHandler(lr_scheduler=lr_scheduler, print_lr=True),
        ValidationHandler(
            validator=evaluator, interval=args.val_freq, epoch_level=(not args.eval_only)
        ),
        StatsHandler(
            tag_name="train_loss", output_transform=from_engine(["loss"], first=True)
        ),
        TensorBoardStatsHandler(
            log_dir=args.output,
            tag_name="train_loss",
            output_transform=from_engine(["loss"], first=True),
        ),
        CheckpointSaver(
            save_dir=args.output,
            save_dict={"net": network, "opt": optimizer, "lr": lr_scheduler},
            save_interval=args.save_interval * 2,
            save_final=True,
            final_filename="checkpoint.pt",
        ),
    ]
    

    all_train_metrics = dict()
    all_train_metrics["train_dice"] = MeanDice(output_transform=from_engine(["pred", "label"]),
                                               include_background=False)
    for key_label in args.labels:
        if key_label != "background":
            all_train_metrics[key_label + "_dice"] = MeanDice(
                output_transform=from_engine(["pred_" + key_label, "label_" + key_label]), include_background=False
            )

    trainer = SupervisedTrainer(
        device=device,
        max_epochs=args.epochs,
        train_data_loader=train_loader,
        network=network,
        iteration_update=Interaction(
            deepgrow_probability=args.deepgrow_probability_train,
            transforms=click_transforms,
            click_probability_key="probability",
            train=True,
            label_names=args.labels,
            max_interactions=args.max_train_interactions,
            args=args,
        ),
        optimizer=optimizer,
        loss_function=loss_function,
        inferer=SimpleInferer(),
        postprocessing=post_transform,
        amp=args.amp,
        key_train_metric=all_train_metrics,
        train_handlers=train_handlers,
    )

    return trainer, evaluator


def run(args):
    for arg in vars(args):
        logger.info("USING:: {} = {}".format(arg, getattr(args, arg)))
    print("")

    if args.export:
        logger.info(
            "{}:: Loading PT Model from: {}".format(args.gpu, args.input)
        )
        device = torch.device(f"cuda:{args.gpu}")
        network = get_network(args.network, args.labels).to(device)

        map_location = {f"cuda:{args.gpu}": "cuda:{}".format(args.gpu)}
        network.load_state_dict(torch.load(args.input, map_location=map_location))

        logger.info("{}:: Saving TorchScript Model".format(args.gpu))
        model_ts = torch.jit.script(network)
        torch.jit.save(model_ts, os.path.join(args.output))
        return

    if not os.path.exists(args.output):
        logger.info(
            "output path [{}] does not exist. creating it now.".format(args.output)
        )
        os.makedirs(args.output, exist_ok=True)

    # Init the Inferer
    args.sw_roi_size = eval(args.sw_roi_size)
    args.crop_spatial_size = eval(args.crop_spatial_size)

    # verify both have a valid size (for Unet with seven layers)
    assert len(args.sw_roi_size) == 3 and len(args.crop_spatial_size) == 3
    if args.network == "dynunet":
        for size in args.crop_spatial_size:
            assert (size % 64) == 0

    # click-generation
    logger.warning("click_generation: This has not been implemented, so the value '{}' will be discarded for now!".format(args.click_generation))

    stopFlag = threading.Event()
    gpu_thread = GPU_Thread(1, "Track_GPU_Usage", f"{args.output}/usage.csv", torch.device(f"cuda:{args.gpu}"), stopFlag)
<<<<<<< HEAD
    logger.info(f"Logging GPU usage to {args.output}/usage.csv")
    # TODO test this on torch v2 
    # torch.set_default_device(f"cuda:{args.gpu}")
=======

>>>>>>> d3824990

    try:
        wp = WorkflowProfiler()
        
        with wp:           
            trainer, evaluator = create_trainer(args)
            gpu_thread.start()

            epoch_h = ProfileHandler("Epoch", wp, Events.EPOCH_STARTED, Events.EPOCH_COMPLETED).attach(trainer)
            iter_h = ProfileHandler("Iteration", wp, Events.ITERATION_STARTED, Events.ITERATION_COMPLETED).attach(trainer)
            batch_h = ProfileHandler("Batch generation", wp, Events.GET_BATCH_STARTED, Events.GET_BATCH_COMPLETED).attach(trainer)
            innter_iteration_h = ProfileHandler("Inner Iteration", wp, IterationEvents.INNER_ITERATION_STARTED, IterationEvents.INNER_ITERATION_COMPLETED).attach(trainer)
            whole_run_h = ProfileHandler("Whole run", wp, Events.STARTED, Events.COMPLETED).attach(trainer)
            

            start_time = time.time()
<<<<<<< HEAD
            gpu_thread.start()

            try:
                if not args.eval_only:
                    trainer.run()
                else:
                    evaluator.run()
            except torch.cuda.OutOfMemoryError:
                raise
                # print_all_tensor_gpu_memory_usage()

            finally:
                stopFlag.set()
                print_gpu_usage(torch.device(f"cuda:{args.gpu}"), context="STOP")
                end_time = time.time()
                logger.info("Total Training Time {}".format(end_time - start_time))
                gpu_thread.join()

                logger.info(f"\n{wp.get_times_summary_pd()}")
=======
            if not args.eval_only:
                trainer.run()
            else:
                evaluator.run()
            end_time = time.time()
            logger.info("Total Training Time {}".format(end_time - start_time))
            stopFlag.set()
            gpu_thread.join()

            logger.info("\n{}".format(wp.get_times_summary_pd()))
>>>>>>> d3824990


        if not args.eval_only:
            logger.info("{}:: Saving Final PT Model".format(args.gpu))
            
            torch.save(
                trainer.network.state_dict(), os.path.join(args.output, "pretrained_deepedit_" + args.network + "-final.pt")
            )

            logger.info("{}:: Saving TorchScript Model".format(args.gpu))
            model_ts = torch.jit.script(trainer.network)
            torch.jit.save(model_ts, os.path.join(args.output, "pretrained_deepedit_" + args.network + "-final.ts"))
    finally:
        # Cleanup
        if args.delete_cache_after_finish:
            logger.info("Cleaning up..")
            shutil.rmtree(args.cache_dir, ignore_errors=True)



def main():
    global logger
    torch.set_num_threads(int(os.cpu_count() / 3)) # Limit number of threads to 1/3 of resources
    parser = argparse.ArgumentParser()

    # Data
    parser.add_argument("-i", "--input", default="/cvhci/data/AutoPET/AutoPET/")
    parser.add_argument("-o", "--output", default="/cvhci/temp/mhadlich/output")
    parser.add_argument("-d", "--data", default="/cvhci/temp/mhadlich/data")
    # a subdirectory is created below cache_dir for every run
    parser.add_argument("-c", "--cache_dir", type=str, default='/cvhci/temp/mhadlich/cache')
    parser.add_argument("-de", "--delete_cache_after_finish", default=False, action='store_true')
    parser.add_argument("-x", "--split", type=float, default=0.8)
    parser.add_argument("-t", "--limit", type=int, default=0, help='Limit the amount of training/validation samples')

    # Configuration
    parser.add_argument("-s", "--seed", type=int, default=36)
    parser.add_argument("--gpu", type=int, default=0)

    # Model
    parser.add_argument("-n", "--network", default="dynunet", choices=["dynunet", "smalldynunet"])
    parser.add_argument("-r", "--resume", default=False, action='store_true')
    parser.add_argument("-in", "--inferer", default="SimpleInferer", choices=["SimpleInferer", "SlidingWindowInferer"])
    parser.add_argument("--sw_roi_size", default="(128,128,128)", action='store')
    parser.add_argument("--crop_spatial_size", default="(128,128,128)", action='store')

    # Training
    parser.add_argument("-a", "--amp", default=False, action='store_true')
    parser.add_argument("--num_workers", type=int, default=2)
    parser.add_argument("-e", "--epochs", type=int, default=100)
    parser.add_argument("-lr", "--learning_rate", type=float, default=0.0001)
    parser.add_argument("--fast", default=False, action='store_true')
    parser.add_argument("--model_weights", type=str, default='None')
    parser.add_argument("--best_val_weights", default=False, action='store_true')

    # Logging
    parser.add_argument("-f", "--val_freq", type=int, default=1) # Epoch Level
    parser.add_argument("--save_interval", type=int, default=3)
    parser.add_argument("--export", default=False, action='store_true')
    parser.add_argument("--eval_only", default=False, action='store_true')
    parser.add_argument("--save_nifti", default=False, action='store_true')

    # Interactions
    parser.add_argument("-it", "--max_train_interactions", type=int, default=10)
    parser.add_argument("-iv", "--max_val_interactions", type=int, default=10)
    parser.add_argument("-dpt", "--deepgrow_probability_train", type=float, default=1.0)
    parser.add_argument("-dpv", "--deepgrow_probability_val", type=float, default=1.0)

    # Guidance Signal Click Generation
    parser.add_argument("-cg", "--click_generation", default="non-corrective,random", 
        choices=[
        "non-corrective,random", # Sample a random pixel from the training patch
        "corrective,global,random", # Extract all missclassified pixels, then sample one (from the whole volume), stop if probability (0.9) of stopping based on clicks (binomial distribution?)
        "corrective,global,low dice", # Extract all missclassified pixels. While the dice score remains low (threshold 0.9 or 0.95), 
        # continue sampling new clicks (stop at number of clicks to avoid infinite loops)
        "corrective,global,hybrid low dice", # Same as 'corrective,global,random' but decide whether to sample new clicks
        #  (based on the distribution on the dice, )
        # ONLY relevant during evalution 
        "corrective,patch-based,random", # Same as 'corrective,global,random' but only select those patches where the model was actually wrong (selection probability p*)
        "corrective,patch-based,low dice", # Same as 'corrective,global,low dice' but do it per patch until below threshold or at click limit
        "corrective,patch-based,hybrid low dice", # Same as 'corrective,global,hybrid low dice' but do the sampling on the patch with the lowest dice
        # top 10 worst patches
        ])

    # Guidance Signal Hyperparameters
    parser.add_argument("--sigma", type=int, default=1)
    parser.add_argument("--disks", default=False, action='store_true')
    parser.add_argument("--edt", default=False, action='store_true')
    parser.add_argument("--gdt", default=False, action='store_true')
    parser.add_argument("--gdt_th", type=float, default=10)
    parser.add_argument("--exp_geos", default=False, action='store_true')
    parser.add_argument("--conv1d", default=False, action='store_true')
    parser.add_argument("--conv1s", default=False, action='store_true')
    parser.add_argument("--adaptive_sigma", default=False, action='store_true')

    parser.add_argument("-log", "--log_to_file", default=False, action='store_true')

    parser.add_argument("--dataset", default="AutoPET") #MSD_Spleen

    args = parser.parse_args()


    # For single label using one of the Medical Segmentation Decathlon
    args.labels = {'spleen': 1, # careful this label name is linked in AddGuidanceSignalDeepEditd and probably has to be modified there first
                   'background': 0
                   }

    # Restoring previous model if resume flag is True
    args.model_filepath = args.model_weights
    if args.best_val_weights:
        args.model_filepath = os.path.join(args.output, sorted([el for el in os.listdir(args.output) if 'net_key' in el])[-1])
        current_epoch = sorted([int(el.split('.')[0].split('=')[1]) for el in os.listdir(args.output) if 'net_epoch' in el])[-1]
        args.epochs = args.epochs - current_epoch # Reset epochs based on previous model

    if not os.path.exists(args.output):
        pathlib.Path(args.output).mkdir(parents=True)
    
    args.cache_dir = "{}/{}".format(args.cache_dir, uuid.uuid4())
    if not os.path.exists(args.cache_dir):
        pathlib.Path(args.cache_dir).mkdir(parents=True)
    
    if not os.path.exists(args.data):
        pathlib.Path(args.data).mkdir(parents=True)

    setup_loggers(args)
    logger = get_logger()
    logger.info(f"CPU Count: {os.cpu_count()}")
    logger.info(f"Num threads: {torch.get_num_threads()}")

    run(args)

if __name__ == "__main__":
    main()<|MERGE_RESOLUTION|>--- conflicted
+++ resolved
@@ -33,6 +33,7 @@
 from utils.logger import setup_loggers, get_logger
 
 logger = None
+
 
 from ignite.handlers import Timer, BasicTimeProfiler, HandlersTimeProfiler
 from utils.helper import print_gpu_usage, print_all_tensor_gpu_memory_usage, get_gpu_usage
@@ -65,14 +66,10 @@
 from monai.data import set_track_meta
 from monai.utils import set_determinism
 
-<<<<<<< HEAD
 import threading
 
 torch.backends.cuda.matmul.allow_tf32 = True
 torch.backends.cudnn.allow_tf32 = True
-=======
-from utils.helperr import get_gpu_usage
->>>>>>> d3824990
 
 
 def count_parameters(model):
@@ -353,13 +350,9 @@
 
     stopFlag = threading.Event()
     gpu_thread = GPU_Thread(1, "Track_GPU_Usage", f"{args.output}/usage.csv", torch.device(f"cuda:{args.gpu}"), stopFlag)
-<<<<<<< HEAD
     logger.info(f"Logging GPU usage to {args.output}/usage.csv")
     # TODO test this on torch v2 
     # torch.set_default_device(f"cuda:{args.gpu}")
-=======
-
->>>>>>> d3824990
 
     try:
         wp = WorkflowProfiler()
@@ -373,12 +366,9 @@
             batch_h = ProfileHandler("Batch generation", wp, Events.GET_BATCH_STARTED, Events.GET_BATCH_COMPLETED).attach(trainer)
             innter_iteration_h = ProfileHandler("Inner Iteration", wp, IterationEvents.INNER_ITERATION_STARTED, IterationEvents.INNER_ITERATION_COMPLETED).attach(trainer)
             whole_run_h = ProfileHandler("Whole run", wp, Events.STARTED, Events.COMPLETED).attach(trainer)
+
+            start_time = time.time()
             
-
-            start_time = time.time()
-<<<<<<< HEAD
-            gpu_thread.start()
-
             try:
                 if not args.eval_only:
                     trainer.run()
@@ -396,18 +386,6 @@
                 gpu_thread.join()
 
                 logger.info(f"\n{wp.get_times_summary_pd()}")
-=======
-            if not args.eval_only:
-                trainer.run()
-            else:
-                evaluator.run()
-            end_time = time.time()
-            logger.info("Total Training Time {}".format(end_time - start_time))
-            stopFlag.set()
-            gpu_thread.join()
-
-            logger.info("\n{}".format(wp.get_times_summary_pd()))
->>>>>>> d3824990
 
 
         if not args.eval_only:

# Copyright (c) MONAI Consortium
# Licensed under the Apache License, Version 2.0 (the "License");
# you may not use this file except in compliance with the License.
# You may obtain a copy of the License at
#     http://www.apache.org/licenses/LICENSE-2.0
# Unless required by applicable law or agreed to in writing, software
# distributed under the License is distributed on an "AS IS" BASIS,
# WITHOUT WARRANTIES OR CONDITIONS OF ANY KIND, either express or implied.
# See the License for the specific language governing permissions and
# limitations under the License.

### Code extension and modification by M.Sc. Zdravko Marinov, Karlsuhe Institute of Techonology ###
### zdravko.marinov@kit.edu ###


import argparse
import logging
import os
import sys
import time
import pathlib
from typing import Optional
import pprint
import uuid
import shutil
from pickle import dump


# Things needed to debug the Interaction class
import resource
rlimit = resource.getrlimit(resource.RLIMIT_NOFILE)
resource.setrlimit(resource.RLIMIT_NOFILE, (8*8192, rlimit[1]))

import torch
import cupy as cp

from utils.logger import setup_loggers, get_logger

logger = None
output_dir = None

from ignite.handlers import Timer, BasicTimeProfiler, HandlersTimeProfiler
from utils.helper import print_gpu_usage, get_gpu_usage, get_actual_cuda_index_of_device, get_git_information

from utils.interaction import Interaction
from utils.utils import get_pre_transforms, get_click_transforms, get_post_transforms, get_loaders

#from monai.config import print_config
#print_config()

from monai.engines import SupervisedEvaluator, SupervisedTrainer
from monai.handlers import (
    CheckpointSaver,
    LrScheduleHandler,
    MeanDice,
    StatsHandler,
    TensorBoardStatsHandler,
    ValidationHandler,
    from_engine,
    GarbageCollector,
)
from monai.inferers import SimpleInferer, SlidingWindowInferer
from monai.losses import DiceCELoss
from utils.dynunet import DynUNet

from monai.utils.profiling import ProfileHandler, WorkflowProfiler
from monai.engines.utils import IterationEvents

from ignite.engine import Engine, Events
import threading
from monai.data import set_track_meta
from monai.utils import set_determinism

import threading

from monai.optimizers.novograd import Novograd

torch.backends.cuda.matmul.allow_tf32 = True
torch.backends.cudnn.allow_tf32 = True


def oom_observer(device, alloc, device_alloc, device_free):
    if device is not None and logger is not None:
        logger.critical(torch.cuda.memory_summary(device))
    # snapshot right after an OOM happened
    print('saving allocated state during OOM')
    snapshot = torch.cuda.memory._snapshot()
    dump(snapshot, open(f'{output_dir}/oom_snapshot.pickle', 'wb'))
    # logger.critical(snapshot)
    torch.cuda.memory._save_memory_usage(filename=f"{output_dir}/memory.svg", snapshot=snapshot)
    torch.cuda.memory._save_segment_usage(filename=f"{output_dir}/segments.svg", snapshot=snapshot)



def count_parameters(model):
    return sum(p.numel() for p in model.parameters() if p.requires_grad)

class CustomLoader:
    def __init__(self, name: Optional[str] = None):
        self._name = name

    def attach(self, engine: Engine) -> None:
        """
        Args:
            engine: Ignite Engine, it can be a trainer, validator or evaluator.
        """
        if self._name is None:
            self.logger = engine.logger
        engine.add_event_handler(Events.EPOCH_COMPLETED, self)


    def __call__(self, engine: Engine) -> None:
        """
        Args:
            engine: Ignite Engine, it can be a trainer, validator or evaluator.
        """
        torch.cuda.empty_cache()
        self.logger.info(get_gpu_usage(engine.state.device, used_memory_only=False, context="Events.EPOCH_COMPLETED"))
        self.logger.info(torch.cuda.memory_summary())



def handle_exception(exc_type, exc_value, exc_traceback):
    if issubclass(exc_type, KeyboardInterrupt):
        sys.__excepthook__(exc_type, exc_value, exc_traceback)
        return

    logger.critical("Uncaught exception", exc_info=(exc_type, exc_value, exc_traceback))
    logger.critical(torch.cuda.memory_summary())
    
    

sys.excepthook = handle_exception

class GPU_Thread(threading.Thread):
    def __init__(self, threadID: int, name: str, output_file: str, device: torch.device, event: threading.Event):
        super().__init__()
        self.threadID = threadID
        self.name = name
        self.device = device
        self.csv_file = open(f"{output_file}", "w")
        header, usage = get_gpu_usage(self.device, used_memory_only=False, context="", csv_format=True)
        self.csv_file.write(header)
        self.csv_file.write("\n")
        self.csv_file.flush()
        self.stopped = event

    def __del__(self):
        self.csv_file.flush()
        self.csv_file.close()

    def run(self):
        while not self.stopped.wait(1):
            header, usage = get_gpu_usage(self.device, used_memory_only=False, context="", csv_format=True)
            self.csv_file.write(usage)
            self.csv_file.write("\n")
            self.csv_file.flush()


def get_network(network, labels, args):
    if network == "dynunet":
        network = DynUNet(
            spatial_dims=3,
            in_channels=len(labels) + 1,
            out_channels=len(labels),
            kernel_size=[3, 3, 3, 3, 3 ,3],
            strides=[1, 2, 2, 2, 2, [2, 2, 1]],
            upsample_kernel_size=[2, 2, 2, 2, [2, 2, 1]],
            norm_name="instance",
            deep_supervision=False,
            res_block=True,
            conv1d=args.conv1d,
            conv1s=args.conv1s,
        )
    elif network == "smalldynunet":
        network = DynUNet(
            spatial_dims=3,
            in_channels=len(labels) + 1,
            out_channels=len(labels),
            kernel_size=[3, 3, 3],
            strides=[1, 2, [2, 2, 1]],
            upsample_kernel_size=[2, [2, 2, 1]],
            norm_name="instance",
            deep_supervision=False,
            res_block=True,
            conv1d=args.conv1d,
            conv1s=args.conv1s,
        )
    set_track_meta(False)
    return network

# def track_gpu_usage(output: str, device: torch.device):
#     print_gpu_usage(device)
#     get_gpu_usage(device)

class GPU_Thread(threading.Thread):
    def __init__(self, threadID: int, name: str, output_file: str, device: torch.device, event: threading.Event):
        super().__init__()
        self.threadID = threadID
        self.name = name
        self.device = device
        self.csv_file = open(f"{output_file}", "w")
        header, usage = get_gpu_usage(self.device, used_memory_only=False, context="", csv_format=True)
        self.csv_file.write(header)
        self.csv_file.write("\n")
        self.csv_file.flush()
        self.stopped = event

    def __del__(self):
        self.csv_file.flush()
        self.csv_file.close()

    def run(self):
        while not self.stopped.wait(1):
            header, usage = get_gpu_usage(self.device, used_memory_only=False, context="", csv_format=True)
            self.csv_file.write(usage)
            self.csv_file.write("\n")
            self.csv_file.flush()



def create_trainer(args):

    set_determinism(seed=args.seed)
    with cp.cuda.Device(args.gpu):
        mempool = cp.get_default_memory_pool()
        mempool.set_limit(size=14*1024**3)
        cp.random.seed(seed=args.seed)

    device = torch.device(f"cuda:{args.gpu}")

    pre_transforms_train, pre_transforms_val = get_pre_transforms(args.labels, device, args)
    click_transforms = get_click_transforms(device, args)
    post_transform = get_post_transforms(args.labels)

    train_loader, val_loader = get_loaders(args, pre_transforms_train, pre_transforms_val)
    numel_train = len(train_loader.dataset)
    numel_val = len(val_loader.dataset)

    # NETWORK - define training components
    network = get_network(args.network, args.labels, args).to(device)

    print('Number of parameters:', f"{count_parameters(network):,}")

    if args.model_filepath != 'None' and not args.resume:
        raise UserWarning("To correctly load a network you need to add --resume otherwise no model will be loaded...")
    if args.resume:
        logger.info("{}:: Loading Network...".format(args.gpu))
        map_location = {f"cuda:{args.gpu}": "cuda:{}".format(args.gpu)}

        network.load_state_dict(
            torch.load(args.model_filepath, map_location=map_location)['net']
        )

     # INFERER
    if args.inferer == "SimpleInferer":
        inferer=SimpleInferer()
        train_inferer = eval_inferer = inferer
    elif args.inferer == "SlidingWindowInferer":
        # Reduce if there is an OOM
        train_inferer = SlidingWindowInferer(roi_size=args.sw_roi_size, sw_batch_size=args.sw_batch_size, mode="gaussian")
        eval_inferer = SlidingWindowInferer(roi_size=args.sw_roi_size, sw_batch_size=args.sw_batch_size, mode="gaussian")

    # OPTIMIZER
    if args.optimizer == "Novograd":
        optimizer = Novograd(network.parameters(), args.learning_rate)
    elif args.optimizer == "Adam": # default
        optimizer = torch.optim.Adam(network.parameters(), args.learning_rate)

    MAX_EPOCHS = args.epochs
    ITERATIONS_PER_EPOCH = numel_train
    CURRENT_EPOCH = args.current_epoch

    # SCHEDULER
    # WARNING LrScheduleHandler works per default on the epoch level contrary the scheduler
    # Therefore one step == one epoch!
    if args.scheduler == "StepLR":
        lr_scheduler = torch.optim.lr_scheduler.StepLR(optimizer, step_size=50, gamma=0.1, last_epoch=CURRENT_EPOCH)
    # elif args.scheduler == "MultiStepLR":
    #     # Do a x step descent
    #     steps = 20
    #     lr_scheduler = torch.optim.lr_scheduler.MultiStepLR(optimizer, milestones=[num for num in range(0, MAX_EPOCHS) if num % round(MAX_EPOCHS/steps) == 0][1:], gamma=0.333, last_epoch=CURRENT_EPOCH)
    elif args.scheduler == "PolynomialLR":
        lr_scheduler = torch.optim.lr_scheduler.PolynomialLR(optimizer, total_iters=MAX_EPOCHS, power = 2, last_epoch=CURRENT_EPOCH)
    # elif args.scheduler == "CosineAnnealingLR":
    #     lr_scheduler = torch.optim.lr_scheduler.CosineAnnealingLR(optimizer, T_max = ITERATIONS_PER_EPOCH * MAX_EPOCHS, eta_min = 1e-6, last_epoch=CURRENT_EPOCH)
    # define event-handlers for engine
    val_handlers = [
        StatsHandler(output_transform=lambda x: None),
        TensorBoardStatsHandler(log_dir=args.output, output_transform=lambda x: None),
        CustomLoader(),
        # https://github.com/Project-MONAI/MONAI/issues/3423
        GarbageCollector(log_level=20, trigger_event="iteration"),
        CheckpointSaver(
             save_dir=args.output,
             save_dict={"net": network, "opt": optimizer, "lr": lr_scheduler},
             save_key_metric=True,
             save_final=True,
             save_interval=args.save_interval,
             final_filename="pretrained_deepedit_" + args.network + ".pt",
        ),
    ]
    

    all_val_metrics = dict()
    all_val_metrics["val_mean_dice"] = MeanDice(
        output_transform=from_engine(["pred", "label"]), include_background=False
    )
    for key_label in args.labels:
        if key_label != "background":
            all_val_metrics[key_label + "_dice"] = MeanDice(
                output_transform=from_engine(["pred_" + key_label, "label_" + key_label]), include_background=False
            )


    evaluator = SupervisedEvaluator(
        device=device,
        val_data_loader=val_loader,
        network=network,
        iteration_update=Interaction(
            deepgrow_probability=args.deepgrow_probability_val,
            transforms=click_transforms,
            click_probability_key="probability",
            train=False,
            label_names=args.labels,
            max_interactions=args.max_val_interactions,
            args=args,
        ),
        inferer=eval_inferer,
        postprocessing=post_transform,
        amp=args.amp,
        key_val_metric=all_val_metrics,
        val_handlers=val_handlers,
    )

    loss_function = DiceCELoss(to_onehot_y=True, softmax=True, squared_pred=True) #,batch=True)

    train_handlers = [
        LrScheduleHandler(lr_scheduler=lr_scheduler, print_lr=True),
        ValidationHandler(
            validator=evaluator, interval=args.val_freq, epoch_level=(not args.eval_only)
        ),
        StatsHandler(
            tag_name="train_loss", output_transform=from_engine(["loss"], first=True)
        ),
        TensorBoardStatsHandler(
            log_dir=args.output,
            tag_name="train_loss",
            output_transform=from_engine(["loss"], first=True),
        ),
        CheckpointSaver(
            save_dir=args.output,
            save_dict={"net": network, "opt": optimizer, "lr": lr_scheduler},
            save_interval=args.save_interval,
            save_final=True,
            final_filename="checkpoint.pt",
        ),
        CustomLoader(),
        # https://github.com/Project-MONAI/MONAI/issues/3423
        GarbageCollector(log_level=20, trigger_event="iteration"),
    ]
    

    all_train_metrics = dict()
    all_train_metrics["train_dice"] = MeanDice(output_transform=from_engine(["pred", "label"]),
                                               include_background=False)
    for key_label in args.labels:
        if key_label != "background":
            all_train_metrics[key_label + "_dice"] = MeanDice(
                output_transform=from_engine(["pred_" + key_label, "label_" + key_label]), include_background=False
            )

    trainer = SupervisedTrainer(
        device=device,
        max_epochs=args.epochs,
        train_data_loader=train_loader,
        network=network,
        iteration_update=Interaction(
            deepgrow_probability=args.deepgrow_probability_train,
            transforms=click_transforms,
            click_probability_key="probability",
            train=True,
            label_names=args.labels,
            max_interactions=args.max_train_interactions,
            args=args,
        ),
        optimizer=optimizer,
        loss_function=loss_function,
        inferer=train_inferer,
        postprocessing=post_transform,
        amp=args.amp,
        key_train_metric=all_train_metrics,
        train_handlers=train_handlers,
    )

    return trainer, evaluator


def run(args):
    for arg in vars(args):
        logger.info("USING:: {} = {}".format(arg, getattr(args, arg)))
    print("")
    device = torch.device(f"cuda:{args.gpu}")

    if args.export:
        logger.info(
            "{}:: Loading PT Model from: {}".format(args.gpu, args.input)
        )
        
        network = get_network(args.network, args.labels).to(device)

        map_location = {f"cuda:{args.gpu}": "cuda:{}".format(args.gpu)}
        network.load_state_dict(torch.load(args.input, map_location=map_location))

        logger.info("{}:: Saving TorchScript Model".format(args.gpu))
        model_ts = torch.jit.script(network)
        torch.jit.save(model_ts, os.path.join(args.output))
        return

    # Init the Inferer
    args.sw_roi_size = eval(args.sw_roi_size)
    assert len(args.sw_roi_size) == 3

    if args.val_crop_size == "None":
        args.val_crop_size = None
    else:
        args.val_crop_size = eval(args.val_crop_size)
        assert len(args.val_crop_size) == 3

    if args.train_crop_size == "None":
        args.train_crop_size = None
    else:
        args.train_crop_size = eval(args.train_crop_size)
        assert len(args.train_crop_size) == 3

    # verify both have a valid size (for Unet with seven layers)
     
    if args.network == "dynunet" and args.inferer == "SimpleInferer":
<<<<<<< HEAD
        #assert args.train_crop_size == args.val_crop_size, "For the SimpleInferer the train and val crop size have to match!"
=======
>>>>>>> 77b787f0
        for size in args.train_crop_size:
            assert (size % 64) == 0
        for size in args.val_crop_size:
            assert (size % 64) == 0


    # click-generation
    logger.warning("click_generation: This has not been implemented, so the value '{}' will be discarded for now!".format(args.click_generation))

    stopFlag = threading.Event()
    gpu_thread = GPU_Thread(1, "Track_GPU_Usage", f"{args.output}/usage.csv", device, stopFlag)
    logger.info(f"Logging GPU usage to {args.output}/usage.csv")
    # TODO test this on torch v2 
    # torch.set_default_device(f"cuda:{args.gpu}")

    try:
        wp = WorkflowProfiler()
        
        with wp:           
            trainer, evaluator = create_trainer(args)
            gpu_thread.start()

            epoch_h = ProfileHandler("Epoch", wp, Events.EPOCH_STARTED, Events.EPOCH_COMPLETED).attach(trainer)
            iter_h = ProfileHandler("Iteration", wp, Events.ITERATION_STARTED, Events.ITERATION_COMPLETED).attach(trainer)
            batch_h = ProfileHandler("Batch generation", wp, Events.GET_BATCH_STARTED, Events.GET_BATCH_COMPLETED).attach(trainer)
            innter_iteration_h = ProfileHandler("Inner Iteration", wp, IterationEvents.INNER_ITERATION_STARTED, IterationEvents.INNER_ITERATION_COMPLETED).attach(trainer)
            whole_run_h = ProfileHandler("Whole run", wp, Events.STARTED, Events.COMPLETED).attach(trainer)

            start_time = time.time()
            # torch._C._cuda_attach_out_of_memory_observer(cb)
            
            try:
                if not args.eval_only:
                    trainer.run()
                else:
                    evaluator.run()
            except torch.cuda.OutOfMemoryError:
                oom_observer(device, None, None, None)
                logger.critical(get_gpu_usage(device, used_memory_only=False, context="ERROR"))
                
            except RuntimeError as e:
                if "cuDNN" in str(e):
                    # Got a cuDNN error
                    pass
                oom_observer(device, None, None, None)
                logger.critical(get_gpu_usage(device, used_memory_only=False, context="ERROR"))
                
            finally:
                stopFlag.set()
                logger.info(get_gpu_usage(device, used_memory_only=False, context="ERROR"))
                logger.info("Total Training Time {}".format(time.time() - start_time))
                logger.info(f"\n{wp.get_times_summary_pd()}")
                gpu_thread.join()

        if not args.eval_only:
            logger.info("{}:: Saving Final PT Model".format(args.gpu))
            
            torch.save(
                trainer.network.state_dict(), os.path.join(args.output, "pretrained_deepedit_" + args.network + "-final.pt")
            )

            logger.info("{}:: Saving TorchScript Model".format(args.gpu))
            model_ts = torch.jit.script(trainer.network)
            torch.jit.save(model_ts, os.path.join(args.output, "pretrained_deepedit_" + args.network + "-final.ts"))
    finally:
        logger.info(f"#### LOGGED ALL DATA TO {args.output} ############")
        # Cleanup
        if args.throw_away_cache:
            logger.info("Cleaning up..")
            shutil.rmtree(args.cache_dir, ignore_errors=True)
        else:
            logger.info("Leaving cache dir as it is..")



def main():
    global logger
    global output_dir
    # torch.cuda.init()
    # torch.cuda.memory._record_memory_history(True)
    #torch._C._cuda_attach_out_of_memory_observer(oom_observer)

    
    torch.set_num_threads(int(os.cpu_count() / 3)) # Limit number of threads to 1/3 of resources
    parser = argparse.ArgumentParser()

    # Data
    parser.add_argument("-i", "--input", default="/cvhci/data/AutoPET/AutoPET/")
    parser.add_argument("-o", "--output", default="/cvhci/temp/mhadlich/output")
    parser.add_argument("-d", "--data", default="/cvhci/temp/mhadlich/data")
    # a subdirectory is created below cache_dir for every run
    parser.add_argument("-c", "--cache_dir", type=str, default='/cvhci/temp/mhadlich/cache')
    parser.add_argument("-ta", "--throw_away_cache", default=False, action='store_true')
    parser.add_argument("-x", "--split", type=float, default=0.8)
    parser.add_argument("-t", "--limit", type=int, default=0, help='Limit the amount of training/validation samples')

    # Configuration
    parser.add_argument("-s", "--seed", type=int, default=36)
    parser.add_argument("--gpu", type=int, default=0)

    # Model
    parser.add_argument("-n", "--network", default="dynunet", choices=["dynunet", "smalldynunet"])
    parser.add_argument("-r", "--resume", default=False, action='store_true')
    parser.add_argument("-in", "--inferer", default="SimpleInferer", choices=["SimpleInferer", "SlidingWindowInferer"])
    parser.add_argument("--sw_roi_size", default="(128,128,128)", action='store')
    parser.add_argument("--train_crop_size", default="(128,128,128)", action='store')
    parser.add_argument("--val_crop_size", default="(224,224,320)", action='store')
    parser.add_argument("--sw_batch_size", type=int, default=1)
    

    # Training
    parser.add_argument("-a", "--amp", default=False, action='store_true')
    parser.add_argument("--num_workers", type=int, default=1)
    parser.add_argument("-e", "--epochs", type=int, default=100)
    parser.add_argument("-lr", "--learning_rate", type=float, default=0.001)
    parser.add_argument("--optimizer", default="Adam", choices=["Adam", "Novograd"])
    parser.add_argument("--scheduler", default="StepLR", choices=["StepLR", "MultiStepLR", "PolynomialLR"])
    parser.add_argument("--model_weights", type=str, default='None')
    parser.add_argument("--best_val_weights", default=False, action='store_true')

    # Logging
    parser.add_argument("-f", "--val_freq", type=int, default=1) # Epoch Level
    parser.add_argument("--save_interval", type=int, default=3)
    parser.add_argument("--export", default=False, action='store_true')
    parser.add_argument("--eval_only", default=False, action='store_true')
    parser.add_argument("--save_nifti", default=False, action='store_true')

    # Interactions
    parser.add_argument("-it", "--max_train_interactions", type=int, default=10)
    parser.add_argument("-iv", "--max_val_interactions", type=int, default=10)
    parser.add_argument("-dpt", "--deepgrow_probability_train", type=float, default=1.0)
    parser.add_argument("-dpv", "--deepgrow_probability_val", type=float, default=1.0)

    # Guidance Signal Click Generation
    parser.add_argument("-cg", "--click_generation", default="non-corrective,random", 
        choices=[
        "non-corrective,random", # Sample a random pixel from the training patch
        "corrective,global,random", # Extract all missclassified pixels, then sample one (from the whole volume), stop if probability (0.9) of stopping based on clicks (binomial distribution?)
        "corrective,global,low dice", # Extract all missclassified pixels. While the dice score remains low (threshold 0.9 or 0.95), 
        # continue sampling new clicks (stop at number of clicks to avoid infinite loops)
        "corrective,global,hybrid low dice", # Same as 'corrective,global,random' but decide whether to sample new clicks
        #  (based on the distribution on the dice, )
        # ONLY relevant during evalution 
        "corrective,patch-based,random", # Same as 'corrective,global,random' but only select those patches where the model was actually wrong (selection probability p*)
        "corrective,patch-based,low dice", # Same as 'corrective,global,low dice' but do it per patch until below threshold or at click limit
        "corrective,patch-based,hybrid low dice", # Same as 'corrective,global,hybrid low dice' but do the sampling on the patch with the lowest dice
        # top 10 worst patches
        ])

    # Guidance Signal Hyperparameters
    parser.add_argument("--sigma", type=int, default=1)
    parser.add_argument("--disks", default=False, action='store_true')
    parser.add_argument("--edt", default=False, action='store_true')
    parser.add_argument("--gdt", default=False, action='store_true')
    parser.add_argument("--gdt_th", type=float, default=10)
    parser.add_argument("--exp_geos", default=False, action='store_true')
    parser.add_argument("--conv1d", default=False, action='store_true')
    parser.add_argument("--conv1s", default=False, action='store_true')
    parser.add_argument("--adaptive_sigma", default=False, action='store_true')

    parser.add_argument("--no_log", default=False, action='store_true')
    parser.add_argument("--debug", default=False, action='store_true')

    parser.add_argument("--dataset", default="AutoPET") #MSD_Spleen

    # Set up additional information concerning the environment and the way the script was called
    args = parser.parse_args()
    args.caller_args = sys.argv
    args.env = os.environ
    args.git = get_git_information()


    # For single label using one of the Medical Segmentation Decathlon
    args.labels = {'spleen': 1,
                   'background': 0
                   }

    # Restoring previous model if resume flag is True
    args.model_filepath = args.model_weights
    args.current_epoch = -1
    if args.best_val_weights:
        args.model_filepath = os.path.join(args.output, sorted([el for el in os.listdir(args.output) if 'net_key' in el])[-1])
        args.current_epoch = sorted([int(el.split('.')[0].split('=')[1]) for el in os.listdir(args.output) if 'net_epoch' in el])[-1]
        args.epochs = args.epochs - args.current_epoch # Reset epochs based on previous model
    
    if os.path.isdir(args.output):
        raise UserWarning(f"output path {args.output} already exists. Please choose another path..")
    if not os.path.exists(args.output):
        pathlib.Path(args.output).mkdir(parents=True)
    
    output_dir = args.output
    
    if args.throw_away_cache:
        args.cache_dir = f"{args.cache_dir}/{uuid.uuid4()}"
    else:
        args.cache_dir = f"{args.cache_dir}"

    if not os.path.exists(args.cache_dir):
        pathlib.Path(args.cache_dir).mkdir(parents=True)
    
    if not os.path.exists(args.data):
        pathlib.Path(args.data).mkdir(parents=True)

    args.real_cuda_device = get_actual_cuda_index_of_device(torch.device(f"cuda:{args.gpu}"))

    if args.debug:
        loglevel = logging.DEBUG
    else:
        loglevel = logging.INFO
    if args.no_log:
        log_folder_path = None
    else:
        log_folder_path = args.output
    setup_loggers(loglevel, log_folder_path)
    logger = get_logger()
    logger.info(f"CPU Count: {os.cpu_count()}")
    logger.info(f"Num threads: {torch.get_num_threads()}")

    args.cwd = os.getcwd()


    run(args)

if __name__ == "__main__":
    main()<|MERGE_RESOLUTION|>--- conflicted
+++ resolved
@@ -436,10 +436,6 @@
     # verify both have a valid size (for Unet with seven layers)
      
     if args.network == "dynunet" and args.inferer == "SimpleInferer":
-<<<<<<< HEAD
-        #assert args.train_crop_size == args.val_crop_size, "For the SimpleInferer the train and val crop size have to match!"
-=======
->>>>>>> 77b787f0
         for size in args.train_crop_size:
             assert (size % 64) == 0
         for size in args.val_crop_size:

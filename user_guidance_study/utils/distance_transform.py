import logging
from typing import Dict, Hashable, List, Mapping, Optional, Union

import numpy as np
import torch

np.seterr(all="raise")

import cupy as cp

# Details here: https://docs.rapids.ai/api/cucim/nightly/api/#cucim.core.operations.morphology.distance_transform_edt
from cucim.core.operations.morphology import (
    distance_transform_edt as distance_transform_edt_cupy,
)
from monai.config import KeysCollection
from monai.transforms.transform import MapTransform
from numpy.typing import ArrayLike

from utils.helper import (
    describe,
    describe_batch_data,
    print_gpu_usage,
    print_tensor_gpu_usage,
    timeit,
)

logger = logging.getLogger("interactive_segmentation")

"""
CUDA enabled distance transforms using cupy
"""


def find_discrepancy(
    vec1: ArrayLike,
    vec2: ArrayLike,
    context_vector: ArrayLike,
    atol: float = 0.001,
    raise_warning: bool = True,
):
    if not np.allclose(vec1, vec2):
        logger.error("find_discrepancy() found something")
        idxs = np.where(np.isclose(vec1, vec2) == False)
        assert len(idxs) > 0 and idxs[0].size > 0
        for i in range(0, min(5, idxs[0].size)):
            position = []
            for j in range(0, len(vec1.shape)):
                position.append(idxs[j][i])
            position = tuple(position)
            logger.error("{} \n".format(position))
            logger.error(
                "Item at position: {} which has value: {} \nvec1: {} , vec2: {}".format(
                    position,
                    context_vector.squeeze()[position],
                    vec1[position],
                    vec2[position],
                )
            )
        if raise_warning:
            raise UserWarning(
                "find_discrepancy has found discrepancies! Please fix your code.."
            )


def get_distance_transform(
    tensor: torch.Tensor, device: torch.device = None, verify_correctness=False
) -> torch.Tensor:
    # The distance transform provides a metric or measure of the separation of points in the image.
    # This function calculates the distance between each pixel that is set to off (0) and
    # the nearest nonzero pixel for binary images
    # http://matlab.izmiran.ru/help/toolbox/images/morph14.html
    dimension = tensor.dim()
    if verify_correctness:
        distance_np = distance_transform_edt(tensor.cpu().numpy())
    # Check is necessary since the edt transform only accepts certain dimensions
    if dimension == 4:
        tensor = tensor.squeeze(0)
    assert (
        len(tensor.shape) == 3 and tensor.is_cuda
    ), "tensor.shape: {}, tensor.is_cuda: {}".format(tensor.shape, tensor.is_cuda)
    special_case = False
    if torch.equal(tensor, torch.ones_like(tensor, device=device)):
        # special case of the distance, this code shall behave like distance_transform_cdt from scipy
        # which means it will return a vector full of -1s in this case
        # Otherwise there is a corner case where if all items in label are 1, the distance will become inf..
<<<<<<< HEAD
        # TODO match text to code
        distance = torch.ones_like(tensor, device=device)  # * -1
=======
        distance = torch.ones_like(tensor, device=device)# * -1
>>>>>>> 575c1491
        special_case = True
    else:
        with cp.cuda.Device(device.index):
            tensor_cp = cp.asarray(tensor)
            distance = torch.as_tensor(
                distance_transform_edt_cupy(tensor_cp), device=device
            )

    if verify_correctness and not special_case:
        distance = torch.as_tensor(
            distance_transform_edt_cupy(tensor_cp), device=device
        )
        find_discrepancy(distance_np, distance.cpu().numpy(), tensor)

    if dimension == 4:
        distance = distance.unsqueeze(0)
    assert distance.dim() == dimension
    return distance


def get_choice_from_distance_transform_cp(
    distance: torch.Tensor, device: torch.device, max_threshold: int = None
) -> List[int | List[int]] | None:
    if torch.sum(distance) <= 0:
        # dont raise, just return an empty result
        return None

    with cp.cuda.Device(device.index):
        if max_threshold is None:
            # divide by the maximum number of elements in a volume
            max_threshold = int(cp.floor(cp.log(cp.finfo(cp.float32).max))) / (
                800 * 800 * 800
            )

        # Clip the distance transform to avoid overflows and negative probabilities
        clipped_distance = distance.clip(min=0, max=max_threshold)
        distance_cp = cp.asarray(clipped_distance)

        g = get_choice_from_tensor(distance_cp, device, max_threshold, size=1)

    return g


def get_choice_from_tensor(
    t: torch.Tensor | cp.ndarray,
    device: torch.device,
    max_threshold: int = None,
    size=1,
) -> List[int | List[int]] | None:
    with cp.cuda.Device(device.index):
        if not isinstance(t, cp.ndarray):
            t_cp = cp.asarray(t)
        else:
            t_cp = t

        if cp.sum(t_cp) <= 0:
            # No valid distance has been found. Dont raise, just empty return
            return None

        flattened_t_cp = t_cp.flatten()

        probability = cp.exp(flattened_t_cp) - 1.0
        idx = cp.where(flattened_t_cp > 0)[0]
        probabilities = probability[idx] / cp.sum(probability[idx])
        assert idx.shape == probabilities.shape
        assert cp.all(cp.greater_equal(probabilities, 0))

        seed = cp.random.choice(a=idx, size=size, p=probabilities)
        dst = flattened_t_cp[seed.item()]

        g = cp.asarray(cp.unravel_index(seed, t_cp.shape)).transpose().tolist()[0]
        g[0] = dst.item()
<<<<<<< HEAD
    assert len(g) == len(
        t_cp.shape
    ), f"g has wrong dimensions! {len(g)} != {len(t_cp.shape)}"
    return g


# def get_choice_from_distance_transform(distance: torch.Tensor, device: torch.device = None, max_threshold:int = None, R = np.random) -> List:
#     raise UserWarning("No longer used")
#     assert torch.sum(distance) > 0

#     if max_threshold is None:
#         # divide by the maximum number of elements in a volume
#         max_threshold = int(np.floor(np.log(np.finfo(np.float32).max))) / (800*800*800)

#     before = time.time()
#     # Clip the distance transform to avoid overflows and negative probabilities
#     transformed_distance = distance.clip(min=0, max=max_threshold).flatten()
#     distance_np = transformed_distance.cpu().numpy()

#     probability = np.exp(distance_np) - 1.0
#     idx = np.where(distance_np > 0)[0]

#     seed = R.choice(idx, size=1, p=probability[idx] / np.sum(probability[idx]))
#     #torch.random(idx, size)
#     dst = transformed_distance[seed]
#     del transformed_distance

#     g = np.asarray(np.unravel_index(seed, distance.shape)).transpose().tolist()[0]
#     g[0] = dst[0].item()
#     return g
=======
    assert len(g) == len(t_cp.shape), f"g has wrong dimensions! {len(g)} != {len(t_cp.shape)}"
    return g
>>>>>>> 575c1491
<|MERGE_RESOLUTION|>--- conflicted
+++ resolved
@@ -1,28 +1,19 @@
 import logging
 from typing import Dict, Hashable, List, Mapping, Optional, Union
 
+import torch
 import numpy as np
-import torch
-
-np.seterr(all="raise")
+np.seterr(all='raise')
 
 import cupy as cp
+# Details here: https://docs.rapids.ai/api/cucim/nightly/api/#cucim.core.operations.morphology.distance_transform_edt
+from cucim.core.operations.morphology import distance_transform_edt as distance_transform_edt_cupy
 
-# Details here: https://docs.rapids.ai/api/cucim/nightly/api/#cucim.core.operations.morphology.distance_transform_edt
-from cucim.core.operations.morphology import (
-    distance_transform_edt as distance_transform_edt_cupy,
-)
+from monai.transforms.transform import MapTransform
 from monai.config import KeysCollection
-from monai.transforms.transform import MapTransform
 from numpy.typing import ArrayLike
 
-from utils.helper import (
-    describe,
-    describe_batch_data,
-    print_gpu_usage,
-    print_tensor_gpu_usage,
-    timeit,
-)
+from utils.helper import print_gpu_usage, print_tensor_gpu_usage, describe, describe_batch_data, timeit
 
 logger = logging.getLogger("interactive_segmentation")
 
@@ -31,13 +22,7 @@
 """
 
 
-def find_discrepancy(
-    vec1: ArrayLike,
-    vec2: ArrayLike,
-    context_vector: ArrayLike,
-    atol: float = 0.001,
-    raise_warning: bool = True,
-):
+def find_discrepancy(vec1:ArrayLike, vec2:ArrayLike, context_vector:ArrayLike, atol:float=0.001, raise_warning:bool=True):
     if not np.allclose(vec1, vec2):
         logger.error("find_discrepancy() found something")
         idxs = np.where(np.isclose(vec1, vec2) == False)
@@ -48,23 +33,12 @@
                 position.append(idxs[j][i])
             position = tuple(position)
             logger.error("{} \n".format(position))
-            logger.error(
-                "Item at position: {} which has value: {} \nvec1: {} , vec2: {}".format(
-                    position,
-                    context_vector.squeeze()[position],
-                    vec1[position],
-                    vec2[position],
-                )
-            )
+            logger.error("Item at position: {} which has value: {} \nvec1: {} , vec2: {}".format(
+                        position, context_vector.squeeze()[position], vec1[position], vec2[position]))
         if raise_warning:
-            raise UserWarning(
-                "find_discrepancy has found discrepancies! Please fix your code.."
-            )
+            raise UserWarning("find_discrepancy has found discrepancies! Please fix your code..")
 
-
-def get_distance_transform(
-    tensor: torch.Tensor, device: torch.device = None, verify_correctness=False
-) -> torch.Tensor:
+def get_distance_transform(tensor:torch.Tensor, device:torch.device=None, verify_correctness=False) -> torch.Tensor:
     # The distance transform provides a metric or measure of the separation of points in the image.
     # This function calculates the distance between each pixel that is set to off (0) and
     # the nearest nonzero pixel for binary images
@@ -75,54 +49,38 @@
     # Check is necessary since the edt transform only accepts certain dimensions
     if dimension == 4:
         tensor = tensor.squeeze(0)
-    assert (
-        len(tensor.shape) == 3 and tensor.is_cuda
-    ), "tensor.shape: {}, tensor.is_cuda: {}".format(tensor.shape, tensor.is_cuda)
+    assert len(tensor.shape) == 3 and tensor.is_cuda, "tensor.shape: {}, tensor.is_cuda: {}".format(tensor.shape, tensor.is_cuda)
     special_case = False
     if torch.equal(tensor, torch.ones_like(tensor, device=device)):
         # special case of the distance, this code shall behave like distance_transform_cdt from scipy
         # which means it will return a vector full of -1s in this case
         # Otherwise there is a corner case where if all items in label are 1, the distance will become inf..
-<<<<<<< HEAD
-        # TODO match text to code
-        distance = torch.ones_like(tensor, device=device)  # * -1
-=======
         distance = torch.ones_like(tensor, device=device)# * -1
->>>>>>> 575c1491
         special_case = True
     else:
         with cp.cuda.Device(device.index):
             tensor_cp = cp.asarray(tensor)
-            distance = torch.as_tensor(
-                distance_transform_edt_cupy(tensor_cp), device=device
-            )
+            distance = torch.as_tensor(distance_transform_edt_cupy(tensor_cp), device=device)
 
     if verify_correctness and not special_case:
-        distance = torch.as_tensor(
-            distance_transform_edt_cupy(tensor_cp), device=device
-        )
+        distance = torch.as_tensor(distance_transform_edt_cupy(tensor_cp), device=device)
         find_discrepancy(distance_np, distance.cpu().numpy(), tensor)
-
+    
     if dimension == 4:
         distance = distance.unsqueeze(0)
     assert distance.dim() == dimension
     return distance
 
-
-def get_choice_from_distance_transform_cp(
-    distance: torch.Tensor, device: torch.device, max_threshold: int = None
-) -> List[int | List[int]] | None:
+def get_choice_from_distance_transform_cp(distance: torch.Tensor, device: torch.device, max_threshold:int = None) -> List[int | List[int]] | None:
     if torch.sum(distance) <= 0:
         # dont raise, just return an empty result
         return None
-
+    
     with cp.cuda.Device(device.index):
         if max_threshold is None:
             # divide by the maximum number of elements in a volume
-            max_threshold = int(cp.floor(cp.log(cp.finfo(cp.float32).max))) / (
-                800 * 800 * 800
-            )
-
+            max_threshold = int(cp.floor(cp.log(cp.finfo(cp.float32).max))) / (800*800*800) 
+        
         # Clip the distance transform to avoid overflows and negative probabilities
         clipped_distance = distance.clip(min=0, max=max_threshold)
         distance_cp = cp.asarray(clipped_distance)
@@ -132,18 +90,13 @@
     return g
 
 
-def get_choice_from_tensor(
-    t: torch.Tensor | cp.ndarray,
-    device: torch.device,
-    max_threshold: int = None,
-    size=1,
-) -> List[int | List[int]] | None:
+def get_choice_from_tensor(t: torch.Tensor | cp.ndarray, device: torch.device, max_threshold:int = None, size=1) -> List[int | List[int]] | None:
     with cp.cuda.Device(device.index):
         if not isinstance(t, cp.ndarray):
             t_cp = cp.asarray(t)
         else:
             t_cp = t
-
+        
         if cp.sum(t_cp) <= 0:
             # No valid distance has been found. Dont raise, just empty return
             return None
@@ -161,38 +114,5 @@
 
         g = cp.asarray(cp.unravel_index(seed, t_cp.shape)).transpose().tolist()[0]
         g[0] = dst.item()
-<<<<<<< HEAD
-    assert len(g) == len(
-        t_cp.shape
-    ), f"g has wrong dimensions! {len(g)} != {len(t_cp.shape)}"
-    return g
-
-
-# def get_choice_from_distance_transform(distance: torch.Tensor, device: torch.device = None, max_threshold:int = None, R = np.random) -> List:
-#     raise UserWarning("No longer used")
-#     assert torch.sum(distance) > 0
-
-#     if max_threshold is None:
-#         # divide by the maximum number of elements in a volume
-#         max_threshold = int(np.floor(np.log(np.finfo(np.float32).max))) / (800*800*800)
-
-#     before = time.time()
-#     # Clip the distance transform to avoid overflows and negative probabilities
-#     transformed_distance = distance.clip(min=0, max=max_threshold).flatten()
-#     distance_np = transformed_distance.cpu().numpy()
-
-#     probability = np.exp(distance_np) - 1.0
-#     idx = np.where(distance_np > 0)[0]
-
-#     seed = R.choice(idx, size=1, p=probability[idx] / np.sum(probability[idx]))
-#     #torch.random(idx, size)
-#     dst = transformed_distance[seed]
-#     del transformed_distance
-
-#     g = np.asarray(np.unravel_index(seed, distance.shape)).transpose().tolist()[0]
-#     g[0] = dst[0].item()
-#     return g
-=======
     assert len(g) == len(t_cp.shape), f"g has wrong dimensions! {len(g)} != {len(t_cp.shape)}"
-    return g
->>>>>>> 575c1491
+    return g